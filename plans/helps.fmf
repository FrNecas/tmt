summary:
    Check help messages
discover:
    how: shell
    tests:
    - name: /help/main
      test: tmt --help
    - name: /help/test
      test: tmt test --help
    - name: /help/plan
      test: tmt plan --help
    - name: /help/smoke
      test: ./smoke.sh
      path: /tests/shell
prepare:
    how: shell
    script:
<<<<<<< HEAD
    # we need to enable vagrant on CentoOS/RHEL
    - grep -q "Fedora" /etc/os-release || sudo dnf copr enable -y pvalena/vagrant
=======
    - sudo dnf install -y 'dnf-command(copr)'
>>>>>>> 125746e6
    - sudo dnf copr enable -y psss/tmt
    - sudo dnf install -y tmt vagrant-libvirt vagrant-rsync-back vagrant-managed-servers
execute:
    how: shell
artifact:
    - build
    - update<|MERGE_RESOLUTION|>--- conflicted
+++ resolved
@@ -15,12 +15,9 @@
 prepare:
     how: shell
     script:
-<<<<<<< HEAD
-    # we need to enable vagrant on CentoOS/RHEL
+    - dnf install -y 'dnf-command(copr)'
+    # we need to enable vagrant copr on CentOS/RHEL
     - grep -q "Fedora" /etc/os-release || sudo dnf copr enable -y pvalena/vagrant
-=======
-    - sudo dnf install -y 'dnf-command(copr)'
->>>>>>> 125746e6
     - sudo dnf copr enable -y psss/tmt
     - sudo dnf install -y tmt vagrant-libvirt vagrant-rsync-back vagrant-managed-servers
 execute:
